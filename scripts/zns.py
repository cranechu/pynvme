#
#  BSD LICENSE
#
#  Copyright (c) Crane Chu <cranechu@gmail.com>
#  All rights reserved.
#
#  Redistribution and use in source and binary forms, with or without
#  modification, are permitted provided that the following conditions
#  are met:
#
#    * Redistributions of source code must retain the above copyright
#      notice, this list of conditions and the following disclaimer.
#    * Redistributions in binary form must reproduce the above copyright
#      notice, this list of conditions and the following disclaimer in
#      the documentation and/or other materials provided with the
#      distribution.
#    * Neither the name of Intel Corporation nor the names of its
#      contributors may be used to endorse or promote products derived
#      from this software without specific prior written permission.
#
#  THIS SOFTWARE IS PROVIDED BY THE COPYRIGHT HOLDERS AND CONTRIBUTORS
#  "AS IS" AND ANY EXPRESS OR IMPLIED WARRANTIES, INCLUDING, BUT NOT
#  LIMITED TO, THE IMPLIED WARRANTIES OF MERCHANTABILITY AND FITNESS FOR
#  A PARTICULAR PURPOSE ARE DISCLAIMED. IN NO EVENT SHALL THE COPYRIGHT
#  OWNER OR CONTRIBUTORS BE LIABLE FOR ANY DIRECT, INDIRECT, INCIDENTAL,
#  SPECIAL, EXEMPLARY, OR CONSEQUENTIAL DAMAGES (INCLUDING, BUT NOT
#  LIMITED TO, PROCUREMENT OF SUBSTITUTE GOODS OR SERVICES; LOSS OF USE,
#  DATA, OR PROFITS; OR BUSINESS INTERRUPTION) HOWEVER CAUSED AND ON ANY
#  THEORY OF LIABILITY, WHETHER IN CONTRACT, STRICT LIABILITY, OR TORT
#  (INCLUDING NEGLIGENCE OR OTHERWISE) ARISING IN ANY WAY OUT OF THE USE
#  OF THIS SOFTWARE, EVEN IF ADVISED OF THE POSSIBILITY OF SUCH DAMAGE.

# -*- coding: utf-8 -*-


import time
import pytest
import logging

from nvme import *


class Zone(object):
    def __init__(self, qpair, ns, slba, elba=None):
        ''' single zone or super zone.

        super zone is combined with several consecutive zones. It 
works with ioworker. 

        # Parameters
            qpair: binded qpair for zns io commands
            ns: the namespace of the zone
            slba: start lba of the zone, included
            elba: end lba of the zone, excluded
        '''
            
        self._qpair = qpair
        self._ns = ns
        self._buf = Buffer()
        self.slba = slba
        self.elba = slba
        self.capacity = self._mgmt_receive(slba).data(15+64, 8+64)
        
        if elba:
            # init all zones involved
            self.elba = elba
        else:
            self.elba = slba+self.capacity
            
        self.slba_list = []
        zsze = self._ns.zns_zsze
        logging.debug("create zone [0x%x, 0x%x)" % (self.slba, self.elba))

        for s in range(self.slba, self.elba, zsze):
            # mark lba out of capacity as uncorrectable
            logging.info("init zone slba 0x%x" % s)
            self.slba_list.append(s)
            cap = self._mgmt_receive(s).data(15+64, 8+64)
            ns.write_uncorrectable(qpair, s+cap, zsze-cap).waitdone()
                
    def _mgmt_receive(self, slba):
        self._ns.zns_mgmt_receive(self._qpair, self._buf, slba).waitdone()
        assert self._buf.data(64) == 2
        assert self._buf.data(87, 80) == slba
        return self._buf

    @property
    def state(self):
        state_name = {1: 'Empty',
                      2: 'Implicitly Opened',
                      3: 'Explicitly Opened',
                      4: 'Closed',
                      0xd: 'Read Only',
                      0xe: 'Full',
                      0xf: 'Offline'}
        s = self._mgmt_receive(self.slba).data(1+64)>>4
        return state_name[s] if s in state_name else 'Reserved'

    def close(self):
        self.action(1)

    def finish(self):
        self.action(2)

    def open(self):
        self.action(3)

    def reset(self):
        self.action(4)

    def offline(self):
        self.action(5)

    def set_descriptor_extension(self):
        self.action(0x10)

    def action(self, action, slba=None):
        if slba == None:
            slba = self.slba
        logging.debug("slba 0x%x, action %d" % (slba, action))
        self._ns.zns_mgmt_send(self._qpair, self._buf, slba, action).waitdone()

    @property
    def attributes(self):
        return self._mgmt_receive(self.slba).data(2+64)

    @property
    def wpointer(self):
        return self._mgmt_receive(self.slba).data(31+64, 24+64)

    def __repr__(self):
        return "zone slba 0x%x, state %s, capacity 0x%x, write pointer 0x%x" % \
            (self.slba, self.state, self.capacity, self.wpointer)

    def write(self, qpair, buf, offset, lba_count=1, io_flags=0,
              dword13=0, dword14=0, dword15=0, cb=None):
        logging.debug("write offset 0x%x" % offset)
        return self._ns.write(qpair, buf, self.slba+offset, lba_count,
                              io_flags, dword13, dword14, dword15, cb)

    def read(self, qpair, buf, offset, lba_count=1, io_flags=0,
             dword13=0, dword14=0, dword15=0, cb=None):
        logging.debug("read offset 0x%x" % offset)
        return self._ns.read(qpair, buf, self.slba+offset, lba_count,
                             io_flags, dword13, dword14, dword15, cb)

<<<<<<< HEAD

    def append(self, qpair, buf, slba=None, lba_count=1, cb=None):
=======
    def append(self, qpair, buf, slba=None, cb=None):
>>>>>>> 3dbf67a2
        if slba is None:
            slba = self.slba
        return self._ns.send_cmd(opcode=0x7d, qpair=qpair, buf=buf, nsid=self._ns.nsid,
                 cdw10=slba&0xffffffff, cdw11=slba>>32, cdw12=lba_count-1,
                 cdw13=0, cdw14=0, cdw15=0, cb=cb)

    def ioworker(self, io_size=8, lba_step=None, lba_align=None,
                 lba_random=False, read_percentage=0,
                 op_percentage=None, time=10, qdepth=2,
                 iops=0, io_count=0, offset_start=0, qprio=0,
                 distribution=None, ptype=0xbeef, pvalue=100,
                 io_sequence=None,
                 output_io_per_second=None,
                 output_percentile_latency=None,
                 output_cmdlog_list=None):
        """ioworker of the zone

        Default: sequential write the zone by one pass with qd = 2
        """

        # open all zones for write
        if read_percentage != 100:
            for s in self.slba_list:
                state = self._mgmt_receive(self.slba).data(1+64)>>4
                # non empty, reset, then open
                if state != 1:
                    self.action(4, s)
                self.action(3, s)
            
        return self._ns.ioworker(io_size=io_size,
                                 lba_step=lba_step,
                                 lba_align=lba_align,
                                 lba_random=lba_random,
                                 read_percentage=read_percentage,
                                 op_percentage=op_percentage,
                                 time=time,
                                 qdepth=qdepth,
                                 region_start=self.slba,
                                 region_end=self.elba,
                                 iops=iops,
                                 io_count=io_count,
                                 lba_start=offset_start+self.slba,
                                 qprio=qprio,
                                 distribution=distribution,
                                 ptype=ptype,
                                 pvalue=pvalue,
                                 io_sequence=io_sequence,
                                 output_io_per_second=output_io_per_second,
                                 output_percentile_latency=output_percentile_latency,
                                 output_cmdlog_list=output_cmdlog_list)


def test_zns_write(nvme0n1, buf, qpair):
    Zone(qpair, nvme0n1, 0).ioworker(io_size=24, io_count=768, qdepth=16).start().close()
    Zone(qpair, nvme0n1, 0x8000).ioworker(io_size=24, io_count=768, qdepth=16).start().close()
    Zone(qpair, nvme0n1, 0x20000).ioworker(io_size=24, io_count=768, qdepth=16).start().close()
    Zone(qpair, nvme0n1, 0x28000).ioworker(io_size=24, io_count=768, qdepth=16).start().close()
    Zone(qpair, nvme0n1, 0x80000).ioworker(io_size=24, io_count=768, qdepth=16).start().close()
    Zone(qpair, nvme0n1, 0, 0x10000).ioworker(io_size=24, io_count=768*2, qdepth=16).start().close()
    Zone(qpair, nvme0n1, 0x50000, 0x60000).ioworker(io_size=24, io_count=768*2, qdepth=16).start().close()
    with Zone(qpair, nvme0n1, 0).ioworker(io_size=24, io_count=768, qdepth=16), \
         Zone(qpair, nvme0n1, 0x8000).ioworker(io_size=24, io_count=768, qdepth=16), \
         Zone(qpair, nvme0n1, 0x80000).ioworker(io_size=24, io_count=768, qdepth=16):
        pass
<|MERGE_RESOLUTION|>--- conflicted
+++ resolved
@@ -144,12 +144,8 @@
         return self._ns.read(qpair, buf, self.slba+offset, lba_count,
                              io_flags, dword13, dword14, dword15, cb)
 
-<<<<<<< HEAD
 
     def append(self, qpair, buf, slba=None, lba_count=1, cb=None):
-=======
-    def append(self, qpair, buf, slba=None, cb=None):
->>>>>>> 3dbf67a2
         if slba is None:
             slba = self.slba
         return self._ns.send_cmd(opcode=0x7d, qpair=qpair, buf=buf, nsid=self._ns.nsid,
